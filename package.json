--- conflicted
+++ resolved
@@ -27,11 +27,8 @@
   },
   "devDependencies": {
     "eslint": "^5.13.0",
-<<<<<<< HEAD
     "truffle": "^5.0.8",
-=======
     "truffle-assertions": "^0.8.2",
->>>>>>> 70df9efd
     "truffle-hdwallet-provider": "^1.0.3"
   }
 }